# Link Checker

A tool for going through grammY documentation source and other repositories' JSDocs, and reporting broken links and missing
anchors.

#### Checking Documentation

To check for broken links in [grammY's documentaion source](https://github.com/grammyjs/website), clone the website repository and
go to the `site/docs/` directory and run the following:

```sh
<<<<<<< HEAD
$ deno run --allow-env --allow-net --allow-read \
  https://raw.githubusercontent.com/grammyjs/link-checker/main/website_cli.ts [root directory = '.']
```

Supports few arguments:

- `--clean-url`: Defaults to `false`. Vitepress's clean URL config option makes sure that the references to other local files
  doesn't end with an extension. Specify this option if the configuration used in the website repository has this option enabled.
- `--index-file`: Defaults to `README.md`. Index file of a directory.
- `--allow-ext-html`: Defaults to `false`. Not needed if `--clean-url` is specified. Allows `.html` extension to be used to
  reference other local files.

#### Checking JSDocs

Only the website repository has a special structure. All the other repositories that under grammY organization has JSDocs in their
code and some contains external links. Currently only the documentation of the exported members are checked. So, for checking
broken links in those files:

```sh
$ deno run --allow-env --allow-net --allow-read \
  https://raw.githubusercontent.com/grammyjs/link-checker/main/ts_doc_cli.ts --module <MODULE>
```

Arguments:

- `--module`: Relative path or absolute local or remote URL to the module entry point to check. For example,
  https://deno.land/x/grammy/mod.ts.
=======
$ deno run --allow-read --allow-net \
  https://raw.githubusercontent.com/grammyjs/link-checker/main/main.ts
```
>>>>>>> d74c6129
<|MERGE_RESOLUTION|>--- conflicted
+++ resolved
@@ -5,13 +5,12 @@
 
 #### Checking Documentation
 
-To check for broken links in [grammY's documentaion source](https://github.com/grammyjs/website), clone the website repository and
+To check for broken links in [grammY's documentation source](https://github.com/grammyjs/website), clone the website repository and
 go to the `site/docs/` directory and run the following:
 
 ```sh
-<<<<<<< HEAD
 $ deno run --allow-env --allow-net --allow-read \
-  https://raw.githubusercontent.com/grammyjs/link-checker/main/website_cli.ts [root directory = '.']
+  https://raw.githubusercontent.com/grammyjs/link-checker/main/website_cli.ts [root directory='.']
 ```
 
 Supports few arguments:
@@ -36,9 +35,4 @@
 Arguments:
 
 - `--module`: Relative path or absolute local or remote URL to the module entry point to check. For example,
-  https://deno.land/x/grammy/mod.ts.
-=======
-$ deno run --allow-read --allow-net \
-  https://raw.githubusercontent.com/grammyjs/link-checker/main/main.ts
-```
->>>>>>> d74c6129
+  https://deno.land/x/grammy/mod.ts.